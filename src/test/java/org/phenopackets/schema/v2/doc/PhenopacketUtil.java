package org.phenopackets.schema.v2.doc;

import com.google.protobuf.Timestamp;
import com.google.protobuf.util.Timestamps;
<<<<<<< HEAD
import org.phenopackets.schema.v2.GeneInterpretation;
=======
>>>>>>> f8d72652
import org.phenopackets.schema.v2.GenomicInterpretation;
import org.phenopackets.schema.v2.VariantInterpretation;
import org.phenopackets.schema.v2.core.*;

import java.text.ParseException;
import java.time.Period;
import java.util.List;
import java.util.Map;

import static org.phenopackets.schema.v2.PhenoPacketTestUtil.ontologyClass;

public class PhenopacketUtil {


    public static OntologyClass ontologyClass(String id, String label) {
        return OntologyClass.newBuilder().setId(id).setLabel(label).build();
    }


    public static TimeElement timeElementFromDateString(String timeStampString) throws ParseException {
        Timestamp t = Timestamps.parse(timeStampString);
        return TimeElement.newBuilder().setTimestamp(t).build();
    }

    public static VitalStatus vitalStatusDeceased(OntologyClass oclass, TimeElement timeElement) {
        return VitalStatus
                .newBuilder()
                .setCauseOfDeath(oclass)
                .setTimeOfDeath(timeElement)
                .setStatus(VitalStatus.Status.DECEASED).build();
    }

    public static VitalStatus vitalStatusAlive() {
        return VitalStatus
                .newBuilder()
                .setStatus(VitalStatus.Status.ALIVE).build();
    }

    public static GestationalAge gestationalAge(int weeks, int days) {
        if (weeks <0) {
            throw new RuntimeException("Gestational age weeks must be a non-negative integer");
        }
        if (weeks > 45) {
            throw new RuntimeException("Unrealistic gestational week (usually less than 43). Use Builder if needed");
        }
        if (days < 0) {
            throw new RuntimeException("Gestational age days must be a non-negative integer");
        }
        if (days > 6) {
            throw new RuntimeException("Gestational age days must less than 7");
        }
        return GestationalAge.newBuilder().setWeeks(weeks).setDays(days).build();
    }



    public static Resource resource(String id,
                                    String name,
                                    String namespace_prefix,
                                    String url,
                                    String version,
                                    String iri_prefix) {
        return Resource.newBuilder()
                .setId(id)
                .setName(name)
                .setNamespacePrefix(namespace_prefix)
                .setUrl(url)
                .setVersion(version)
                .setIriPrefix(id)
                .build();
    }

    public static Resource hpoResource(String version) {
        String id = "hp";
        String name = "Human Phenotype Ontology";
        String namespace_prefix = "HP";
        String url = "http://www.human-phenotype-ontology.org";
        String iri_prefix = "http://purl.obolibrary.org/obo/HP_";
        return resource(id, name, namespace_prefix, url,version, iri_prefix);
    }

    public static Resource hgncResource(String version) {
        String id = "hgnc";
        String name = "HUGO Gene Nomenclature Committee";
        String namespace_prefix = "HGNC";
        String url = "https://www.genenames.org";
        String iri_prefix = "https://www.genenames.org/data/gene-symbol-report/#!/hgnc_id/";
        return resource(id, name, namespace_prefix, url,version, iri_prefix);
    }

    public static Resource uniprotResource(String version) {
        String id ="uniprot";
        String name = "UniProt Knowledgebase";
        String namespace_prefix ="uniprot";
        String url = "https://www.uniprot.org";
        String iri_prefix = "https://purl.uniprot.org/uniprot/";
        return resource(id, name, namespace_prefix, url,version, iri_prefix);
    }

    public static ExternalReference externalReference(String id, String description) {
        return ExternalReference.newBuilder().setId(id).setDescription(description).build();
    }

    public static Evidence evidenceWithEcoAuthorStatement(String id, String description) {
        String ecoId = "ECO:0006017";
        String label = "author statement from published clinical study used in manual assertion";
        OntologyClass evidenceCode = ontologyClass(ecoId, label);
        ExternalReference extRef = externalReference(id, description);
        return Evidence.newBuilder().setEvidenceCode(evidenceCode).setReference(extRef).build();
    }

    public static Gene gene(String id, String symbol) {
        return Gene.newBuilder().setId(id).setSymbol(symbol).build();
    }

    public static Gene gene(String id, String symbol, List<String> alternateIds) {
        return Gene.newBuilder().setId(id).setSymbol(symbol).addAllAlternateIds(alternateIds).build();
    }


    public static Age age(String iso8601) {
        Period.parse(iso8601); // if no error thrown, the String is valid
        return Age.newBuilder().setIso8601Duration(iso8601).build();
    }

    public static AgeRange ageRange(String age1, String age2) {
        return AgeRange.newBuilder().setStart(age(age1)).setEnd(age(age2)).build();
    }

    public static ReferenceRange referenceRange(OntologyClass unit, double lower, double upper) {
        return ReferenceRange.newBuilder().setUnit(unit).setLow(lower).setHigh(upper).build();
    }

    public static Value quantitativeValue(OntologyClass unit, double value, ReferenceRange referenceRange) {
        Quantity quantity = Quantity.newBuilder()
                .setValue(value)
                .setUnitClass(unit)
                .setReferenceRange(referenceRange)
                .build();
        return Value.newBuilder().setQuantity(quantity).build();
    }

    public static Value presentValue() {
        String id = "NCIT:C25626";
        String label = "Present";
        OntologyClass present = OntologyClass.newBuilder().setId(id).setLabel(label).build();
        return Value.newBuilder().setOntologyClass(present).build();
    }


    public static Measurement measurement(OntologyClass assay, Value value, TimeElement timeElement) {
        return Measurement.newBuilder().setAssay(assay).setValue(value).setTimeObserved(timeElement).build();
    }

    public static TypedQuantity typedQuantity(OntologyClass type, Quantity quantity) {
        return TypedQuantity.newBuilder().setType(type).setQuantity(quantity).build();
    }

    public static Quantity quantity(double value, OntologyClass unit) {
        return Quantity.newBuilder().setValue(value).setUnitClass(unit).build();
    }

    public static Measurement bloodPressure(double systolic, double diastolic, TimeElement timeElement) {
        OntologyClass mmHg = ontologyClass("NCIT:C49670", "Millimeter of Mercury");

        OntologyClass systolicBP = ontologyClass("NCIT:C25298", "Systolic Blood Pressure");
        Quantity systolicQuantity = quantity(systolic, mmHg);
        TypedQuantity systolicCC = typedQuantity(systolicBP, systolicQuantity);

        OntologyClass diastolicBP = ontologyClass("NCIT:C25299", "Diastolic Blood Pressure");
        Quantity diastolicQuantity = quantity(diastolic, mmHg);
        TypedQuantity diastolicCC = typedQuantity(diastolicBP, diastolicQuantity);

        ComplexValue complexValue = ComplexValue.newBuilder()
                .addTypedQuantities(systolicCC)
                .addTypedQuantities(diastolicCC)
                .build();

        OntologyClass bloodPressureMeasurement = ontologyClass("CMO:0000003", "blood pressure measurement");
        return Measurement.newBuilder()
                .setAssay(bloodPressureMeasurement)
                .setComplexValue(complexValue)
                .setTimeObserved(timeElement)
                .build();
    }

    public static HtsFile vcfFile(String uri, String description,String genomeAssembly,Map<String,String> individualToSampleIdentifiers ) {
        return HtsFile.newBuilder()
                .setUri(uri)
                .setDescription(description)
                .setGenomeAssembly(genomeAssembly)
                .setHtsFormat(HtsFile.HtsFormat.VCF)
                .putAllIndividualToSampleIdentifiers(individualToSampleIdentifiers)
                .build();
    }

    public static Individual individual(String id, Timestamp dob, Sex sex) {
        return Individual.newBuilder()
                .setId(id)
                .setDateOfBirth(dob)
                .setSex(sex)
                .build();
    }

    public static TimeInterval timeInterval(String dateString1, String dateString2) throws ParseException {
        Timestamp t1 = Timestamps.parse(dateString1);
        Timestamp t2 = Timestamps.parse(dateString2);
        return TimeInterval.newBuilder()
                .setStart(t1)
                .setEnd(t2)
                .build();
    }

    public static DoseInterval doseInterval(TimeInterval timeInterval, Quantity quantity, OntologyClass schedule_frequency) {
        return DoseInterval.newBuilder()
                .setInterval(timeInterval)
                .setQuantity(quantity)
                .setScheduleFrequency(schedule_frequency)
                .build();
    }


    public static Treatment treatment(OntologyClass agent,
                                      OntologyClass route_of_administration,
                                      List<DoseInterval> doseIntervalList,
                                      DrugType drug_type) {
       return Treatment.newBuilder()
               .setAgent(agent)
               .setRouteOfAdministration(route_of_administration)
               .addAllDoseIntervals(doseIntervalList)
               .setDrugType(drug_type).build();
    }


    public static Biosample biosample(String id,
                               String individualId,
                               String description,
                               OntologyClass sampledTissue ,
                               TimeElement age,
                               OntologyClass histologicalDiagnosis,
                               OntologyClass tumorProgression,
                               OntologyClass pathologicalStage,
                                      List<OntologyClass> tnm,
                               OntologyClass tumorGrade,
                               Procedure procedure,
                               HtsFile vcfFile) {
    // assume abnormal sample
        OntologyClass abnormalSample = ontologyClass("EFO:0009655", "abnormal sample");
        return Biosample.newBuilder()
                .setId(id)
                .setIndividualId(individualId)
                .setDescription(description)
                .setSampledTissue(sampledTissue)
                .setIndividualAgeAtCollection(age)
                .setHistologicalDiagnosis(histologicalDiagnosis)
                .setTumorProgression(tumorProgression)
                .setPathologicalStage(pathologicalStage)
                .addAllPathologicalTnmFinding(tnm)
                .setTumorGrade(tumorGrade)
                .setProcedure(procedure)
                .addHtsFiles(vcfFile)
                .setMaterialSample(abnormalSample)
                .build() ;
    }

    public static Variant heterozygousHgvsVariant(String hgvs) {
        HgvsAllele hgvsAllele = HgvsAllele.newBuilder().setHgvs(hgvs).build();
        OntologyClass heterozygous = ontologyClass("GENO:0000135", "heterozygous");
        return Variant.newBuilder()
                .setHgvsAllele(hgvsAllele)
                .setZygosity(heterozygous)
                .build();
    }

    public static VariantInterpretation pathogenicVariantInterpretation(Variant variant) {
        return VariantInterpretation.newBuilder()
                .setVariantFindingValue(VariantInterpretation.VariantFinding.PATHOGENIC_VALUE)
                .setVariant(variant).build();
    }

<<<<<<< HEAD
    public static GeneInterpretation candidateGeneInterpretation(Gene gene) {
        return GeneInterpretation.newBuilder()
                .setGene(gene)
                .setGeneFinding(GeneInterpretation.GeneFinding.CANDIDATE)
                .build();
    }

    public static GenomicInterpretation pathogenicGenomicInterpretationOfVariant(String id, String hgvs) {
       HgvsAllele hgvsAllele = HgvsAllele.newBuilder().setHgvs(hgvs).build();
        OntologyClass heterozygous = ontologyClass("GENO:0000135", "heterozygous");
        Variant v  = Variant.newBuilder()
                .setHgvsAllele(hgvsAllele)
                .setZygosity(heterozygous)
                .build();
        VariantInterpretation variantInterpretation = pathogenicVariantInterpretation(v);
        return GenomicInterpretation.newBuilder()
                .setSubjectOrBiosampleId(id)
                .setVariant(variantInterpretation)
                .setStatus(GenomicInterpretation.Status.CONTRIBUTORY)
                .build();

    }

=======
>>>>>>> f8d72652
}<|MERGE_RESOLUTION|>--- conflicted
+++ resolved
@@ -2,10 +2,8 @@
 
 import com.google.protobuf.Timestamp;
 import com.google.protobuf.util.Timestamps;
-<<<<<<< HEAD
+
 import org.phenopackets.schema.v2.GeneInterpretation;
-=======
->>>>>>> f8d72652
 import org.phenopackets.schema.v2.GenomicInterpretation;
 import org.phenopackets.schema.v2.VariantInterpretation;
 import org.phenopackets.schema.v2.core.*;
@@ -286,7 +284,6 @@
                 .setVariant(variant).build();
     }
 
-<<<<<<< HEAD
     public static GeneInterpretation candidateGeneInterpretation(Gene gene) {
         return GeneInterpretation.newBuilder()
                 .setGene(gene)
@@ -310,6 +307,4 @@
 
     }
 
-=======
->>>>>>> f8d72652
 }