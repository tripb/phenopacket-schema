package org.phenopackets.schema.v2.doc;

import com.google.protobuf.Message;
import com.google.protobuf.Timestamp;
import com.google.protobuf.util.Timestamps;
import org.junit.jupiter.api.Assertions;
import org.junit.jupiter.api.Test;
<<<<<<< HEAD
import org.phenopackets.schema.v2.GeneInterpretation;
import org.phenopackets.schema.v2.GenomicInterpretation;
=======
>>>>>>> f8d72652
import org.phenopackets.schema.v2.VariantInterpretation;
import org.phenopackets.schema.v2.core.*;

import java.io.IOException;
import java.text.ParseException;
import java.util.List;
import java.util.Map;

import static org.junit.jupiter.api.Assertions.assertEquals;
import static org.phenopackets.schema.v2.PhenoPacketTestUtil.ontologyClass;
import static org.phenopackets.schema.v2.doc.PhenopacketUtil.*;

/**
 * This class is a convenience class for generating YAML snippets for the documentation. For each snippet,
 * we calculate a Hash value and assert equality. If there is any upstream change, the assertion will fail,
 * which will be a warning to update the documentation.
 */
public class YamlGeneration extends TestBase{

    /**
     * Print out the YAML string we will use for documentation and calculate and return the sha2356 hash
     * Comment out the print statement if documentation is finalized.
     * @param message an element of the Phenopacket
     * @param label the label we will put on this element for generating YAML
     * @return a sha256 hash
     */
    private String printAndGetHash(Message message, String label) {
        try {
            String yamlString = messageToYaml(message, label);
            System.out.println(yamlString);
            return sha256(yamlString);
        } catch (IOException e) {
            return e.getMessage();
        }
    }


    @Test
    void ontologyClassHpoNeutropenia() {
        String id = "HP:0001875";
        String label = "Neutropenia";
        OntologyClass neutropenia = ontologyClass(id, label);
        String hash = printAndGetHash(neutropenia, "ontologyClass");
        assertEquals("e93ec31eb81c5923a646deba11d32a2550413cbe96a6d92c22b7d257e031b0b4", hash);
    }

    @Test
    void ontologyClassHpoSevere() {
        String id = "HP:0012828";
        String label = "Severe";
        OntologyClass severe = ontologyClass(id, label);
        String hash = printAndGetHash(severe, "ontologyClass");
        assertEquals("5475f5293308af2149caae789e101dbeb7cf2aaaf5fa9a8d242de588617fc795", hash);
    }


    @Test
    void vitalStatusDeceasedYaml() throws ParseException {
        OntologyClass causeOfDeath = ontologyClass("NCIT:C36263","Metastatic Malignant Neoplasm");
        TimeElement timeOfDeath = timeElementFromDateString("2015-10-01T10:54:20.021Z");
        VitalStatus deceased = vitalStatusDeceased(causeOfDeath, timeOfDeath);
        String hash = printAndGetHash(deceased, "vitalStatus");
        assertEquals("eae16f64c90fbea14c2010b575426b25b59078245904b198a32a2fb9b8470258", hash);
    }

    @Test
    void vitalStatusAliveYaml() {
        VitalStatus alive = vitalStatusAlive();
        String hash = printAndGetHash(alive, "vitalStatus");
        assertEquals("f12616d0a7fa92173179263efef56c22b1b12128deb7057a245d738f2e18ed19", hash);
    }


    @Test
    void gestationalAgeYaml() {
        GestationalAge gestationalAge = gestationalAge(33,2);
        String hash = printAndGetHash(gestationalAge, "gestationalAge");
        assertEquals("2163baf411b84c60284e5bfe86a65a035fbacd6e3f9d23478e6ad900786fc49b", hash);
    }

    @Test
    void testHpoResource() {
        Resource hpoResource = hpoResource("2018-03-08");
        String hash = printAndGetHash(hpoResource, "resource");
        assertEquals("43a5457bd16282effa6d0ce656c4730c3525c7651765c6c253ce58a696c7db18", hash);
    }

    @Test
    void testHgncResource() {
        Resource hgncResource = hgncResource("2019-08-08");
        String hash = printAndGetHash(hgncResource, "resource");
        assertEquals("e554b02a815eb1a92884c10440ff18171e05bbbd896e28ee9346e486d32a92b0", hash);
    }

    @Test
    void testUniprotResource() {
        Resource uniprotResource = uniprotResource("2019_07");
        String hash = printAndGetHash(uniprotResource, "resource");
        assertEquals("10a8a1697ee43a21da4b74da68740735522211c01cd9b56008848b3579304c76", hash);
    }

    @Test
    void testExternalReference() {
        String id = "PMID:30962759";
        String description = "Recurrent Erythema Nodosum in a Child with a SHOC2 Gene Mutation";
        ExternalReference externalReference = externalReference(id, description);
        String hash = printAndGetHash(externalReference, "externalReference");
        assertEquals("399143dfe80ddb492759832328fc60606ce8483c406b3915c0643d237c9e2f25", hash);
    }

    @Test
    void testEvidence() {
        String evidenceId = "PMID:30962759";
        String description = "Recurrent Erythema Nodosum in a Child with a SHOC2 Gene Mutation";
        Evidence evidence = evidenceWithEcoAuthorStatement(evidenceId, description);
        String hash = printAndGetHash(evidence, "evidence");
        assertEquals("e0d8e9f371c77a275afcb6f844d00e42b4e7a84aa9154d666255f69bdca1df54", hash);
    }

    @Test
    void testGene() {
        String id = "HGNC:347";
        String symbol = "ETF1";
        Gene gene = gene(id, symbol);
        String hash = printAndGetHash(gene, "gene");
        assertEquals("7b80f285c6a5d4b6479db01c58b9d6820f47853d7d6607f542e2f9d83a332e51", hash);
    }

    @Test
    void testGeneWithAltIds() {
        String id = "HGNC:347";
        String symbol = "ETF1";
        List<String> alternateIds = List.of("ensembl:ENSRNOG00000019450", "ncbigene:307503");
        Gene gene = gene(id, symbol, alternateIds);
        String hash = printAndGetHash(gene, "gene");
        assertEquals("c8f8dd3459738139cb9e5ba033d0bad4ba23dfbfea0d4df9cc4dac53010223d2", hash);
    }

    @Test
    void testAge() {
        String validAge = "P25Y3M2D";
        Age age = age(validAge);
        String hash = printAndGetHash(age, "age");
        assertEquals("3515fa76f5944a3b7b630a10ca76e110f4059ae6f90d82b8d78d18fcea96527b", hash);
        Assertions.assertThrows(RuntimeException.class, () ->{
            String invalidAge = "25Y3M2D";
            Age age2 = age(invalidAge);
        });
    }

    @Test
    void testAgeRange() {
        String bottom = "P45Y";
        String top = "P49Y";
        AgeRange ageRange = ageRange(bottom, top);
        String hash = printAndGetHash(ageRange, "ageRange");
        assertEquals("e55c7fbfbc064be8957295f1a3b0ad7219c79f8a3cbec2411d8ea5f776b6daf3", hash);
    }

    @Test
    void testReferenceRange() {
        OntologyClass cellsPerMicroliter = ontologyClass("UO:0000316","cells per microliter");
        double lower = 150_000;
        double upper = 450_000;
        ReferenceRange referenceRange = referenceRange(cellsPerMicroliter, lower, upper);
        String hash = printAndGetHash(referenceRange, "referenceRange");
        assertEquals("d8f1b33456a2fedf52cbaeddef99bb775770a04186ec82924367f4fc7e930380", hash);
    }

    @Test
    void testPlateletMeasurement() throws ParseException {
        OntologyClass loinc = ontologyClass("LOINC:26515-7","Platelets [#/volume] in Blood");
        OntologyClass cellsPerMicroliter = ontologyClass("UO:0000316","cells per microliter");
        double lower = 150_000;
        double upper = 450_000;
        ReferenceRange referenceRange = referenceRange(cellsPerMicroliter, lower, upper);
        Value value = quantitativeValue(cellsPerMicroliter, 24_000, referenceRange);
        TimeElement time = timeElementFromDateString("2020-10-01T10:54:20.021Z");
        Measurement measurement = measurement(loinc, value, time);
        String hash = printAndGetHash(measurement, "measurement");
        assertEquals("0dc085d5e2a532951b4f4b11401d841de39df27e36f1b7ac4cb60db9643bad62", hash);
    }

    @Test
    void testNitrituriaMeasurement() throws ParseException {
        OntologyClass loinc = ontologyClass("LOINC:5802-4","Nitrite [Presence] in Urine by Test strip");
        Value present = presentValue();
        TimeElement time = timeElementFromDateString("2021-01-01T10:54:20.021Z");
        Measurement measurement = measurement(loinc, present, time);
        String hash = printAndGetHash(measurement, "measurement");
        assertEquals("26a135acd05734f17750feac37544c2cfa82686145b8ecfe0a494e5ddf12b812", hash);
    }

    @Test
    void testBloodPressure() throws ParseException {
        TimeElement time = timeElementFromDateString("2021-01-01T10:54:20.021Z");
        Measurement bloodPressure = bloodPressure(125,75, time);
        String hash = printAndGetHash(bloodPressure, "measurement");
        assertEquals("2e6feccf9cb68bf69d68687c7ceb7e88f6760895b84522e08b8a7d5fb6144d24", hash);
    }


    @Test
    void diastolicBP() {
        OntologyClass diastolicBP = ontologyClass("NCIT:C25299", "Diastolic Blood Pressure");
        OntologyClass mmHg = ontologyClass("NCIT:C49670", "Millimeter of Mercury");
        double diastolic = 70;
        Quantity diastolicQuantity = quantity(diastolic, mmHg);
        TypedQuantity typedQuantity = typedQuantity(diastolicBP, diastolicQuantity);
        String hash = printAndGetHash(typedQuantity, "typedQuantity");
        assertEquals("a1e200d9520c190e936113c168b9cac6747fdab46eb2df937c72aa315bfb14c7", hash);
    }


    @Test
    void htsFileTest() {
        String uri = "file://data/genomes/germline_wgs.vcf.gz";
        String description = "Matched normal germline sample";
                //"htsFormat": "VCF",
        String genomeAssembly = "GRCh38";
        Map<String,String> individualToSampleIdentifiers = Map.of("patient23456", "NA12345");
        HtsFile vcfFile = vcfFile(uri,description,genomeAssembly,individualToSampleIdentifiers);
        String hash = printAndGetHash(vcfFile, "htsFile");
        assertEquals("ec4ab02f2dc2b0fc46ec62ec5b401ebf97d34cf0178e021d70c71e14cd84e2cd", hash);
    }

    @Test
    void individualTest() throws ParseException {
        String id = "patient:0";
        Timestamp dob = Timestamps.parse("1998-01-01T00:00:00Z");
        Sex male = Sex.MALE;
        Individual individual = individual(id, dob, male);
        String hash = printAndGetHash(individual, "individual");
        assertEquals("638a7d0480c97f8690c1b76525ddb2725270f56e7aec6374fe52b5a30fd73450", hash);
    }

    @Test
    void timeIntervalTest() throws ParseException {
        String start = "2020-03-15T13:00:00Z";
        String end = "2020-03-25T09:00:00Z";
        TimeInterval timeInterval = timeInterval(start, end);
        String hash = printAndGetHash(timeInterval, "timeInterval");
        assertEquals("261af4635f6bda84278b76f19382bfca9d23556dbcb62d1feb24db76d12c578b", hash);
    }

    private DoseInterval doseIntervalExample()  throws ParseException {
        String start = "2020-03-15T13:00:00Z";
        String end = "2020-03-25T09:00:00Z";
        TimeInterval timeInterval = timeInterval(start, end);
        OntologyClass unit = ontologyClass("UO:0000022", "milligram");
        Quantity quantity = quantity(30, unit);
        OntologyClass twiceDaily = ontologyClass("NCIT:C64496", "Twice Daily");
        return doseInterval(timeInterval, quantity, twiceDaily);
    }

    @Test
    void doseIntervalTest() throws ParseException {
        DoseInterval doseInterval = doseIntervalExample();
        String hash = printAndGetHash(doseInterval, "doseInterval");
        assertEquals("21cfbe01d59fcae44b0012571c6f06fd62ae0d0465bb22081473f82523ac4ae1", hash);
    }

    @Test
    void treatmentTest() throws ParseException  {
        OntologyClass agent = ontologyClass("DrugCentral:1610", "losartan");  // for instance, DrugCentral, RxNorm Drugbank concept
        OntologyClass route_of_administration = ontologyClass("NCIT:C38288","Oral Route of Administration"); // For instance, NCIT subhierarchy: Route of Administration (Code C38114)
        List<DoseInterval> doseIntervalList = List.of(doseIntervalExample());
        DrugType drug_type = DrugType.PRESCRIPTION;
        Treatment treatment = treatment(agent, route_of_administration, doseIntervalList,drug_type);
        String hash = printAndGetHash(treatment, "treatment");
        assertEquals("99126a60a4a9a80024e93d99cd4515a245443d774f431af5dd500928ab7e8656", hash);
    }


    @Test
    void urothelialCarcinomaBiosample() {
        String id = "sample1";
        String individualId = "patient1";
        String description = "Additional information can go here";
        OntologyClass sampledTissue = ontologyClass("UBERON_0001256","wall of urinary bladder");
        Age age = age("P52Y2M");
        TimeElement timeElement = TimeElement.newBuilder().setAge(age).build();
        OntologyClass histologicalDiagnosis = ontologyClass("NCIT:C39853", "Infiltrating Urothelial Carcinoma");
        OntologyClass tumorProgression = ontologyClass("NCIT:C84509", "Primary Malignant Neoplasm");
        Procedure procedure = Procedure.newBuilder().setCode(ontologyClass("NCIT:C5189", "Radical Cystoprostatectomy")).build();
        String uri = "file:///data/genomes/urothelial_ca_wgs.vcf.gz";
        String htsDescription = "Urothelial carcinoma sample";
        String genomeAssembly = "GRCh38";
        Map<String,String> individualToSampleIdentifiers = Map.of("patient1", "NA12345");
        HtsFile vcfFile = vcfFile(uri,htsDescription,genomeAssembly,individualToSampleIdentifiers);
        OntologyClass stageII = ontologyClass("NCIT:C28054", "Stage II");
        OntologyClass stageT2b = ontologyClass("NCIT:C48726", "T2b Stage Finding");
        OntologyClass stageN0 = ontologyClass("NCIT:C48705", "N0 Stage Finding");
        OntologyClass stageM0 = ontologyClass("NCIT:C48699", "M0 Stage Finding");
        List<OntologyClass> tnm = List.of(stageT2b, stageN0, stageM0);
        OntologyClass grade2 = ontologyClass("NCIT:C36136", "Grade 2 Lesion");

        Biosample biosample = biosample(id,
                individualId,
                description,
                sampledTissue,
                timeElement,
                histologicalDiagnosis,
                tumorProgression,
                stageII,
                tnm,
                grade2,
                procedure,
                vcfFile);
        String hash = printAndGetHash(biosample, "biosample");
        assertEquals("cd5972e589f24bce9662e8ed2f6b538c4ae353ef303f80ea1bd051e63b9a63fa", hash);
    }

    @Test
    void testVariant() {
        Variant variant = heterozygousHgvsVariant("NM_001848.2:c.877G>A");
        String hash = printAndGetHash(variant, "variant");
        assertEquals("a60dcb71cf83b9072696716c7514c57cc6e33ca933e6bb82172fa38d3c07bf22", hash);
    }

    @Test
    void testVariantInterpretation() {
        Variant variant = heterozygousHgvsVariant("NM_001848.2:c.877G>A");
        VariantInterpretation variantInterpretation = pathogenicVariantInterpretation(variant);
        String hash = printAndGetHash(variantInterpretation, "variantInterpretation");
        assertEquals("a60dcb71cf83b9072696716c7514c57cc6e33ca933e6bb82172fa38d3c07bf22", hash);
    }

<<<<<<< HEAD
    @Test
    void testGeneInterpretation() {
        String id = "HGNC:347";
        String symbol = "ETF1";
        Gene gene = gene(id, symbol);
        GeneInterpretation geneInterpretation = candidateGeneInterpretation(gene);
        String hash = printAndGetHash(geneInterpretation, "geneInterpretation");
        assertEquals("a60dcb71cf83b9072696716c7514c57cc6e33ca933e6bb82172fa38d3c07bf22", hash);
    }

    @Test
    void testGenomicInterpretation() {
       GenomicInterpretation interpretation = pathogenicGenomicInterpretationOfVariant("subject 1","NM_001848.2:c.877G>A");
        String hash = printAndGetHash(interpretation, "genomicInterpretation");
        assertEquals("a60dcb71cf83b9072696716c7514c57cc6e33ca933e6bb82172fa38d3c07bf22", hash);
    }

=======
>>>>>>> f8d72652


}
<|MERGE_RESOLUTION|>--- conflicted
+++ resolved
@@ -5,11 +5,8 @@
 import com.google.protobuf.util.Timestamps;
 import org.junit.jupiter.api.Assertions;
 import org.junit.jupiter.api.Test;
-<<<<<<< HEAD
 import org.phenopackets.schema.v2.GeneInterpretation;
 import org.phenopackets.schema.v2.GenomicInterpretation;
-=======
->>>>>>> f8d72652
 import org.phenopackets.schema.v2.VariantInterpretation;
 import org.phenopackets.schema.v2.core.*;
 
@@ -338,7 +335,7 @@
         assertEquals("a60dcb71cf83b9072696716c7514c57cc6e33ca933e6bb82172fa38d3c07bf22", hash);
     }
 
-<<<<<<< HEAD
+
     @Test
     void testGeneInterpretation() {
         String id = "HGNC:347";
@@ -356,8 +353,6 @@
         assertEquals("a60dcb71cf83b9072696716c7514c57cc6e33ca933e6bb82172fa38d3c07bf22", hash);
     }
 
-=======
->>>>>>> f8d72652
 
 
 }
