--- conflicted
+++ resolved
@@ -249,12 +249,7 @@
 
     @Test
     void printAsJson() throws Exception{
-<<<<<<< HEAD
        String s = JsonFormat.printer().print(rareDiseaseFamily());
-=======
-        String s= JsonFormat.printer().includingDefaultValueFields().print(rareDiseaseFamily());
-      // String s= JsonFormat.printer().print(rareDiseaseFamily());
->>>>>>> 2a69c950
        System.out.println(s);
     }
 
