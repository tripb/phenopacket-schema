--- conflicted
+++ resolved
@@ -27,7 +27,7 @@
 Version 1.0
 ###########
 
-The diagram below shows an overview of Phenopackets schema elements and relationships.
+The diagram below shows an overview of the schema elements.
 
 .. role:: color-base
 .. role:: color-interpretation
@@ -45,13 +45,6 @@
 
 .. figure:: graph/phenopacket-schema-v1.svg
 
-<<<<<<< HEAD
-*The yellow circles represent an Interpretation and its sub-elements. Blue circles are the top-level elements used to describe an individual or group of individuals, and the green circles are the building block components of those. Lines between elements indicate composition.*
-
-**Note:** Interpretation is displayed in a different colour from the other top-level elements because it contains a Family or Phenopacket. Interpretation interprets the Phenopacket based on its component elements, whereas the Phenopacket simply states what was observed. They are both composed of the green building block elements, but the additional orange elements are only used to compose the Interpretation. 
-
-The schema is defined in protobuf. You can find out more in the section ':ref:`rstprotobuf`'.
-=======
    Detailed view of v1.0 of the schema. Lines between elements indicate composition. Note that the OntologyClass links have been
    omitted for legibility.
 
@@ -140,5 +133,4 @@
 The v2.0 :ref:`rstinterpretation` is now a sub-element of a `phenopacket`, rather than an enclosing element. The change
 allows for better semantics on the ``Gene`` (now replaced by :ref:`rstgene`) and ``Variant`` (now replaced by :ref:`rstvariant`)
 types and their relationship to an :ref:`rstindividual` or :ref:`rstbiosample` in the context of a :ref:`rstdiagnosis`
-based on a :ref:`rstgenomicinterpretation`.
->>>>>>> 2400ab5f
+based on a :ref:`rstgenomicinterpretation`.