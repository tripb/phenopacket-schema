.. _rstvariant:

###################
VariationDescriptor
###################

Variation Descriptors are part of the `VRSATILE framework <https://vrsatile.readthedocs.io>`_, a set of
conventions extending the GA4GH `Variation Representation Specification (VRS) <https://vrs.ga4gh.org>`_.
Descriptors allow for the complemetary use of human-readable labels, descriptions, alternate contexts,
and identifier cross-references alongside the precise computable representation of variation concepts
provided by VRS.

Consequently, many forms and formats of variation can be used in variation descriptors, including `HGVS
descriptions <https://varnomen.hgvs.org>`_, `VCF Records <https://samtools.github.io/hts-specs/VCFv4.3.pdf>`_,
and `SPDI alleles <https://www.ncbi.nlm.nih.gov/pmc/articles/PMC7523648/>`_. We recommend the use of VRS
Variation objects for representing variants when possible.

The Variation Descriptor should be used to describe candidate variants or diagnosed causative
variants. The ``VariationDescriptor`` element itself is an element of a :ref:`rstvariantinterpretation`.
If it is present, the Phenopacket standard has the following requirements.

A variation can refer to an external source, for example the ClinGen allele registry, ClinVar, dbSNP, dbVAR etc.
using the ``id`` field. It is RECOMMENDED to use a :ref:`rstcurie` identifier and corresponding :ref:`rstresource`.
When indicating multiple alternate ids for a variation, use the ``alternate_ids`` field.

Multiple alleles *in-cis* can be modeled as a VRS `Haplotype <https://https://vrs.ga4gh.org/en/latest/terms_and_model.html#haplotype>`_.

The zygosity of the variant as determined in all of the samples represented in this Phenopacket is represented
using a list of terms taken from the `Genotype Ontology (GENO) <https://www.ebi.ac.uk/ols/ontologies/geno>`_.
For instance, if a variant affects one of two alleles at a certain locus, we could record the zygosity using the
term `heterozygous (GENO:0000135) <https://www.ebi.ac.uk/ols/ontologies/geno/terms?iri=http%3A%2F%2Fpurl.obolibrary.org%2Fobo%2FGENO_0000135>`_.
This value is stored in the Variation Descriptor ``alleleic_state`` field.

Data model
##########

.. list-table::
   :widths: 25 25 25 50
   :header-rows: 1

   * - Field
     - Type
     - Multiplicity
     - Description
   * - id
     - string
     - 1..1
     - Descriptor ID; MUST be unique within document. REQUIRED.
   * - variation
     - :ref:`rstvrsvariation`
     - 0..1
     - The VRS ``Variation`` object
   * - label
     - string
     - 0..1
     - A primary label for the variation
   * - description
     - string
     - 0..1
     - A free-text description of the variation
   * - gene_context
     - :ref:`rstgene`
     - 0..1
     - A specific gene context that applies to this variant
   * - expressions
     - :ref:`rstexpression`
     - 0..*
     - HGVS, SPDI, and gnomAD-style strings should be represented as Expressions
   * - vcf_record
     - :ref:`rstvcfrecord`
     - 0..1
     - A VCF Record of the variant. This SHOULD be a single allele, the VCF genotype (GT) field should be represented in the allelic_state
   * - xrefs
     - string
     - 0..*
     - List of CURIEs representing associated concepts. Allele registry, ClinVar, or other related IDs should be included as xrefs
   * - alternate_labels
     - string
     - 0..*
     - Common aliases for a variant, e.g. EGFR vIII, are alternate labels
   * - extensions
     - :ref:`rstextension`
     - 0..*
     - List of resource-specific Extensions needed to describe the variation
   * - molecule_context
     - :ref:`rstmoleculecontext`
     - 1..1
     - The molecular context of the vrs variation.
   * - structural_type
     - :ref:`rstontologyclass`
     - 0..1
     - The structural variant type associated with this variant, such as a substitution, deletion, or fusion. We RECOMMEND using a descendent term of SO:0001537.
   * - vrs_ref_allele_seq
     - string
     - 0..1
     - A Sequence corresponding to a “ref allele”, describing the sequence expected at a SequenceLocation reference.
   * - allelic_state
     - :ref:`rstontologyclass`
     - 0..1
     - See :ref:`allelic_state` below. RECOMMENDED.


.. _rstvrsvariation:

Variation
~~~~~~~~~

`VRS <https://vrs.ga4gh.org/en/stable/>`_ is a GA4GH standard which provides a computable representation of variation,
be it a genomic, transcript or protein variation. VRS also provides mechanisms for representing haplotypes and systemic
variation such as Copy Number Variants (CNVs).

.. _rstvcfrecord:

VcfRecord
~~~~~~~~~

This element is used to describe variants using the
`Variant Call Format <https://samtools.github.io/hts-specs/VCFv4.3.pdf>`_, which is in near universal use
for exome, genome, and other Next-Generation-Sequencing-based variant calling. It is an appropriate
option to use for variants reported according to their chromosomal location as derived from a VCF file.

In the Phenopacket format, it is expected that one ``VcfRecord`` message described a single allele (in contrast to
the actual VCF format that allows multiple alleles at the same position to be reported on the same line; to report
these in Phenopacket format, two ``VariantDescriptor`` messages would be required). In general the ``VcfRecord`` should
be used only for the purposes of reporting variants of specific interest, such as in the :ref:`rstvariantinterpretation`,
for cases requiring larger numbers of variants in VCF format, the :ref:`rstfile` should be used.

<<<<<<< HEAD
    allele, :ref:`Allele`, required, One of the Allele types described below: HgvsAllele, VcfAlelle, SpdiAllele or IcsnAllele
    zygosity, :ref:`rstontologyclass` , recommended, The :ref:`zygosity` of the variant as determined in all of the samples
=======
For structural variation the INFO field should contain the relevant information .
In general, the ``info`` field should only be used to report structural variants and it is not expected that the
Phenopacket will report the contents of the info field for single nucleotide and other small variants.
>>>>>>> 2400ab5f

.. list-table::
   :widths: 25 25 25 50
   :header-rows: 1

   * - Field
     - Type
     - Multiplicity
     - Description
   * - genome_assembly
     - string
     - 1..1
     - Identifier for the genome assembly used to call the allele. REQUIRED.
   * - chrom
     - string
     - 1..1
     - Chromosome or contig identifier. REQUIRED.
   * - pos
     - int
     - 1..1
     - The reference position, with the 1st base having position 1. REQUIRED.
   * - id
     - string
     - 0..1
     - Identifier: Semicolon-separated list of unique identifiers where available. If this is a dbSNP variant thers  number(s)  should  be  used.
   * - ref
     - string
     - 1..1
     - Reference base. REQUIRED.
   * - alt
     - string
     - 1..1
     - Alternate base. REQUIRED.
   * - qual
     - string
     - 0..1
     - Quality: Phred-scaled quality score for the assertion made in ALT.
   * - filter
     - string
     - 0..1
     - Filter status: PASS if this position has passed all filters.
   * - info
     - string
     - 0..1
     - Additional information: Semicolon-separated series of additional information fields


.. _rstextension:

Extension
~~~~~~~~~

The Extension class provides a means to extend descriptions with other attributes unique to a content provider.
These extensions are not expected to be natively understood by all users, but may be used for pre-negotiated exchange of message attributes when needed.

.. list-table::
   :widths: 25 25 25 50
   :header-rows: 1

   * - Field
     - Type
     - Multiplicity
     - Description
   * - name
     - string
     - 1..1
     - A name for the Extension. REQUIRED.
   * - value
     - google.protobuf.Any
     - 1..*
     - Any primitive or structured object. REQUIRED.


.. _rstexpression:

Expression
~~~~~~~~~~

The Expression class is designed to enable descriptions based on a specified nomenclature or syntax for representing an
object. Common examples of expressions for the description of molecular variation include the HGVS and ISCN nomenclatures.

We RECOMMEND the use one of the following values in the ``syntax`` field: ``hgvs``, ``iscn``, ``spdi``

.. list-table::
   :widths: 25 25 25 50
   :header-rows: 1

   * - Field
     - Type
     - Multiplicity
     - Description
   * - syntax
     - string
     - 1..1
     - A name for the expression syntax. REQUIRED.
   * - value
     - string
     - 1..1
     - The concept expression as a string. REQUIRED.
   * - version
     - string
     - 0..1
     - An optional version of the expression syntax.


.. _rstmoleculecontext:

MoleculeContext
~~~~~~~~~~~~~~~

The molecular context of the variant. Default is ``unspecified_molecule_context``.

.. list-table::
   :widths: 25 25 25 50
   :header-rows: 1

   * - Name
     - Ordinal
     - Description
   * - unspecified_molecule_context
     - 0
     - Default
   * - genomic
     - 1
     - :ref:`rstvariation` is a genomic variation
   * - transcript
     - 2
     - :ref:`rstvariation` is a transcript variation
   * - protein
     - 3
     - :ref:`rstvariation` is a protein variation

Examples
########

In these examples we will show how the ClinVar allele `13294 <https://www.ncbi.nlm.nih.gov/clinvar/variation/13294/>`_
can be represented using a ``VariationDescriptor``. While it is possible to combine all these in a single message, we
have separated them for clarity.

VRS
~~~
Here we're representing the genomic variation using VRS, however VRS is capable of representing the variation in genomic,
transcript or protein coordinates.

**Example**

.. code-block:: yaml

    variationDescriptor:
      id: "clinvar:13294"
      variation:
        allele:
          sequenceLocation:
            sequenceId: "NC_000010.11"
            sequenceInterval:
              startNumber:
                value: "121496700"
              endNumber:
                value: "121496701"
          literalSequenceExpression:
            sequence: "G"
      moleculeContext: "genomic"
      vrsRefAlleleSeq: "T"
      allelicState:
        id: "GENO:0000135"
        label: "heterozygous"


HGVS
~~~~

Variants can be represented using the `HGVS nomenclature <https://varnomen.hgvs.org/>`_ as follows.

For example, the `Human Genome Variation Society (HGVS) <http://www.hgvs.org/>`_ expression
``NM_000226.3:c.470T>G`` indicates that a T at position 470 of the sequence represented by version 3 of
NM_000226 (which is the mRNA of the human keratin 9 gene `KRT9 <https://www.ncbi.nlm.nih.gov/nuccore/NM_000226.3>`_).

We recommend using a tool such as `VariantValidator <https://variantvalidator.org/>`_ or
`Mutalyzer <https://mutalyzer.nl/>`_ to validate the HGVS string. See the
`HGVS recommendations <http://varnomen.hgvs.org/recommendations/DNA/variant/alleles/>`_ for details about the
HGVS nomenclature.

<<<<<<< HEAD
**Data model**

.. csv-table::
   :header: Field, Type, Status, Description

    id, string, recommended, An arbitrary identifier
    hgvs, string, required, Variant represented in hgvs nomenclature (e.g. NM_000226.3:c.470T>G)

=======
>>>>>>> 2400ab5f
**Example**

.. code-block:: yaml

    variationDescriptor:
      id: "clinvar:13294"
      expressions:
      - syntax: "hgvs"
        value: "NM_000226.3:c.470T>G"
      allelicState:
        id: "GENO:0000135"
        label: "heterozygous"

<<<<<<< HEAD
.. _vcf:

VcfAllele
~~~~~~~~~
This element is used to describe variants using the
`Variant Call Format <https://samtools.github.io/hts-specs/VCFv4.3.pdf>`_, which is in near universal use
for exome, genome, and other Next-Generation-Sequencing-based variant calling. It is an appropriate
option to use for variants reported according to their chromosomal location as derived from a VCF file.

In the Phenopacket format, it is expected that one ``VcfAllele`` message described a single allele (in contrast to
the actual VCF format that allows multiple alleles at the same position to be reported on the same line; to report
these in Phenopacket format, two ``variant`` messages would be required).

For structural variation the INFO field should contain the relevant information .
In general, the ``info`` field should only be used to report structural variants and it is not expected that the
Phenopacket will report the contents of the info field for single nucleotide and other small variants.

**Data model**

.. csv-table::
   :header: Field, Type, Status, Description

    genome_assembly, string, required, The reference genome identifier (e.g. GRCh38)
    id, string, recommended, An arbitrary identifier
    chr, string, required, A chromosome identifier (e.g. chr2 or 2)
    pos, int32, required, The 1-based genomic position (e.g. 134327882)
    ref, string, required, The reference base(s)
    alt, string, required, The alternate base(s)
    info, string, optional, Relevant parts of the INFO field
=======
VCF
~~~
>>>>>>> 2400ab5f

**Example**

.. code-block:: yaml

    variationDescriptor:
        id: "clinvar:13294"
        vcfRecord:
            genomeAssembly: "GRCh38"
            chrom: "10"
            pos: 121496701
            id: "rs121918506"
            ref: "T"
            alt: "G"
            qual: "."
            filter: "."
            info: "."
        zygosity:
            id: "GENO:0000135"
            label: "heterozygous"


.. _spdi:

SPDI
~~~~
The `Sequence Position Deletion Insertion (SPDI) notation <https://www.ncbi.nlm.nih.gov/variation/notation/>`_ is a
relatively new notation which uses the same normalisation protocol as `VRS <https://vrs.ga4gh.org/en/stable/>`_. We
recommend that users familiarize themselves with this relatively new notation, which differs in important ways from other
standards such as VCF and HGVS.

Tools for interconversion between SPDI, HGVS and VCF exist at the `NCBI <https://api.ncbi.nlm.nih.gov/variation/v0/>`_.

SPDI stands for

1. S = SequenceId
2. P = Position , a 0-based coordinate for where the Deleted Sequence starts
3. D = DeletedSequence , sequence for the deletion, can be empty
4. I = InsertedSequence , sequence for the insertion, can be empty

For instance, ``Seq1:4:A:G`` refers to a single nucleotide variant at the fifth nucleotide (
nucleotide 4 according to zero-based numbering) from an ``A`` to a ``G``. See the
`SPDI webpage <https://www.ncbi.nlm.nih.gov/variation/notation/>`_ for more
examples.

The SPDI notation represents variation as deletion of a sequence (D) at a given position (P) in reference sequence (S)
followed by insertion of a replacement sequence (I) at that same position. Position 0 indicates a deletion that
starts immediately before the first nucleotide, and position 1 represents a deletion interval that starts between the
first and second residues, and so on. Either the deleted or the inserted interval can be empty, resulting in a pure
insertion or deletion.

Note that the deleted and inserted sequences in SPDI are all written on the positive strand for two-stranded molecules.

<<<<<<< HEAD
**Data model**

.. csv-table::
   :header: Field, Type, Status, Description

    id, string, recommended, An arbitrary identifier
    seq_id, string, required, The reference sequence (e.g. Seq1)
    position, int32, required, A 0-based coordinate for where the Deleted Sequence starts (e.g. 4)
    deleted_sequence, string, required, Sequence of the deletion (e.g. A)
    inserted_sequence, string, required, Sequence of the insertion (e.g. G)

=======
>>>>>>> 2400ab5f
**Example**

.. code-block:: yaml

    variationDescriptor:
      id: "clinvar:13294"
      expressions:
      - syntax: "spdi"
        value: "NC_000010.11:121496700:T:G"
      allelicState:
        id: "GENO:0000135"
        label: "heterozygous"

.. _iscn:

ISCN
~~~~
The `International System for Human Cytogenetic Nomenclature (ISCN) <https://www.ncbi.nlm.nih.gov/pubmed/?term=18428230>`_,
an international standard for human chromosome nomenclature, which includes band names, symbols and
abbreviated terms used in the description of human chromosome and chromosome abnormalities.

For example
del(6)(q23q24) describes a deletion from band q23 to q24 on chromosome 6.

**Example**

.. code-block:: yaml

<<<<<<< HEAD
   id, string, recommended, An arbitrary identifier
   iscn, string, required, ISCN representation of the variant e.g. t(8;9;11)(q12;p24;p12)
=======
    variationDescriptor:
      id: "id:A"
      expressions:
      - syntax: "iscn"
        value: "t(8;9;11)(q12;p24;p12)"
>>>>>>> 2400ab5f

.. _zygosity:

allelic_state
#############

The zygosity of the variant as determined in all of the samples represented in this Phenopacket is represented using a list of
terms taken from the `Genotype Ontology (GENO) <https://www.ebi.ac.uk/ols/ontologies/geno>`_. For instance, if a variant
affects one of two alleles at a certain locus, we could record the zygosity using the term
`heterozygous (GENO:0000135) <https://www.ebi.ac.uk/ols/ontologies/geno/terms?iri=http%3A%2F%2Fpurl.obolibrary.org%2Fobo%2FGENO_0000135>`_.
<|MERGE_RESOLUTION|>--- conflicted
+++ resolved
@@ -125,14 +125,9 @@
 be used only for the purposes of reporting variants of specific interest, such as in the :ref:`rstvariantinterpretation`,
 for cases requiring larger numbers of variants in VCF format, the :ref:`rstfile` should be used.
 
-<<<<<<< HEAD
-    allele, :ref:`Allele`, required, One of the Allele types described below: HgvsAllele, VcfAlelle, SpdiAllele or IcsnAllele
-    zygosity, :ref:`rstontologyclass` , recommended, The :ref:`zygosity` of the variant as determined in all of the samples
-=======
 For structural variation the INFO field should contain the relevant information .
 In general, the ``info`` field should only be used to report structural variants and it is not expected that the
 Phenopacket will report the contents of the info field for single nucleotide and other small variants.
->>>>>>> 2400ab5f
 
 .. list-table::
    :widths: 25 25 25 50
@@ -315,17 +310,6 @@
 `HGVS recommendations <http://varnomen.hgvs.org/recommendations/DNA/variant/alleles/>`_ for details about the
 HGVS nomenclature.
 
-<<<<<<< HEAD
-**Data model**
-
-.. csv-table::
-   :header: Field, Type, Status, Description
-
-    id, string, recommended, An arbitrary identifier
-    hgvs, string, required, Variant represented in hgvs nomenclature (e.g. NM_000226.3:c.470T>G)
-
-=======
->>>>>>> 2400ab5f
 **Example**
 
 .. code-block:: yaml
@@ -339,40 +323,8 @@
         id: "GENO:0000135"
         label: "heterozygous"
 
-<<<<<<< HEAD
-.. _vcf:
-
-VcfAllele
-~~~~~~~~~
-This element is used to describe variants using the
-`Variant Call Format <https://samtools.github.io/hts-specs/VCFv4.3.pdf>`_, which is in near universal use
-for exome, genome, and other Next-Generation-Sequencing-based variant calling. It is an appropriate
-option to use for variants reported according to their chromosomal location as derived from a VCF file.
-
-In the Phenopacket format, it is expected that one ``VcfAllele`` message described a single allele (in contrast to
-the actual VCF format that allows multiple alleles at the same position to be reported on the same line; to report
-these in Phenopacket format, two ``variant`` messages would be required).
-
-For structural variation the INFO field should contain the relevant information .
-In general, the ``info`` field should only be used to report structural variants and it is not expected that the
-Phenopacket will report the contents of the info field for single nucleotide and other small variants.
-
-**Data model**
-
-.. csv-table::
-   :header: Field, Type, Status, Description
-
-    genome_assembly, string, required, The reference genome identifier (e.g. GRCh38)
-    id, string, recommended, An arbitrary identifier
-    chr, string, required, A chromosome identifier (e.g. chr2 or 2)
-    pos, int32, required, The 1-based genomic position (e.g. 134327882)
-    ref, string, required, The reference base(s)
-    alt, string, required, The alternate base(s)
-    info, string, optional, Relevant parts of the INFO field
-=======
 VCF
 ~~~
->>>>>>> 2400ab5f
 
 **Example**
 
@@ -426,20 +378,6 @@
 
 Note that the deleted and inserted sequences in SPDI are all written on the positive strand for two-stranded molecules.
 
-<<<<<<< HEAD
-**Data model**
-
-.. csv-table::
-   :header: Field, Type, Status, Description
-
-    id, string, recommended, An arbitrary identifier
-    seq_id, string, required, The reference sequence (e.g. Seq1)
-    position, int32, required, A 0-based coordinate for where the Deleted Sequence starts (e.g. 4)
-    deleted_sequence, string, required, Sequence of the deletion (e.g. A)
-    inserted_sequence, string, required, Sequence of the insertion (e.g. G)
-
-=======
->>>>>>> 2400ab5f
 **Example**
 
 .. code-block:: yaml
@@ -468,16 +406,11 @@
 
 .. code-block:: yaml
 
-<<<<<<< HEAD
-   id, string, recommended, An arbitrary identifier
-   iscn, string, required, ISCN representation of the variant e.g. t(8;9;11)(q12;p24;p12)
-=======
     variationDescriptor:
       id: "id:A"
       expressions:
       - syntax: "iscn"
         value: "t(8;9;11)(q12;p24;p12)"
->>>>>>> 2400ab5f
 
 .. _zygosity:
 
