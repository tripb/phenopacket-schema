.. _rstpedigree:

########
Pedigree
########


This element is used to represent a pedigree to describe the family relationships of each sample along with their gender
and phenotype (affected status). The information in this element is for use by programs for analysis of a multi-sample
VCF file with exome or genome sequences of members of a family, some of whom are affected by a Mendelian disease.

The phenopacket schema has implemented a PED-compatible data-model to promote interoperability between existing PED files
and PED software, but does not actually store a PED file.

See the detailed description at the `PLINK <http://zzz.bwh.harvard.edu/plink/data.shtml>`_ website for more information
about PED files.


Data model
##########

.. list-table::
   :widths: 25 25 25 75
   :header-rows: 1

   * - Field
     - Type
     - Multiplicity
     - Description
   * - persons
<<<<<<< HEAD
     - :ref:`rstperson` (list)
     - required
     - List of family members in this pedigree
=======
     - list of :ref:`rstperson`
     - 1..*
     - list of family members in this pedigree. REQUIRED.
>>>>>>> 2400ab5f


The pedigree is simply a list of Person objects. These objects reflect the elements of a PED file.

.. _rstperson:

Person
~~~~~~

The `Person` class represents a row from the PED file indicating the biological parents of the individual, their sex and
their :ref:`rstaffectedstatus`.

.. list-table:: Definition of the ``Person`` element
   :widths: 25 25 50 50
   :header-rows: 1

   * - Field
     - Type
     - Multiplicity
     - Description
   * - family_id
     - string
<<<<<<< HEAD
     - required
     - Application specific identifier
   * - individual_id
     - string
     - required
     - Application specific identifier
   * - paternal_id
     - string
     - required
     - Application specific identifier
   * - maternal_id
     - string
     - required
     - Application specific identifier
   * - sex
     - :ref:`rstsex`
     - required
     - See text
   * - affected_status
     - :ref:`rstaffectedstatus`
     - required
     - See text


**Example**

.. code-block:: json

 {
    "persons": [
        {
            "familyId": "family 1",
            "individualId": "kindred 1A",
            "paternalId": "FATHER",
            "maternalId": "MOTHER",
            "sex": "MALE",
            "affectedStatus": "AFFECTED"
        },
        {
            "familyId": "family 1",
            "individualId": "kindred 1B",
            "paternalId": "FATHER",
            "maternalId": "MOTHER",
            "sex": "FEMALE",
            "affectedStatus": "AFFECTED"
        },
        {
            "familyId": "family 1",
            "individual_id": "MOTHER",
            "paternalId": "0",
            "maternalId": "0",
            "sex": "FEMALE",
            "affectedStatus": "UNAFFECTED"
        },
        {
            "familyId": "family 1",
            "individualId": "FATHER",
            "sex": "MALE",
            "paternalId": "0",
            "maternalId": "0",
            "affectedStatus": "UNAFFECTED"
        }
    ]
 }

=======
     - 1..1
     - application specific identifier. REQUIRED.
   * - individual_id
     - string
     - 1..1
     - application specific identifier. REQUIRED.
   * - paternal_id
     - string
     - 1..1
     - application specific identifier. REQUIRED.
   * - maternal_id
     - string
     - 1..1
     - application specific identifier. REQUIRED.
   * - sex
     - :ref:`rstsex`
     - 1..1
     - see text. REQUIRED.
   * - affected_status
     - :ref:`rstaffectedstatus`
     - 1..1
     - see text. REQUIRED.


Example
#######

Here we show a pedigree in PED format, this contains two male siblings which share an abnormal (affected) phenotype and
their two normal (unaffected) parents.

.. code-block::

  "family 1"    "kindred 1A"    "FATHER"    "MOTHER"    2   2
  "family 1"    "kindred 1B"    "FATHER"    "MOTHER"    2   2
  "family 1"    "MOTHER"      0   0   1   1
  "family 1"    "FATHER"      0   0   2   1


Below we show the same pedigree as a phenopacket `Pedigree` in YAML format.

.. code-block:: yaml

 pedigree:
  persons:
  - familyId: "family 1"
    individualId: "kindred 1A"
    paternalId: "FATHER"
    maternalId: "MOTHER"
    sex: "MALE"
    affectedStatus: "AFFECTED"
  - familyId: "family 1"
    individualId: "kindred 1B"
    paternalId: "FATHER"
    maternalId: "MOTHER"
    sex: "MALE"
    affectedStatus: "AFFECTED"
  - familyId: "family 1"
    individualId: "MOTHER"
    paternalId: "0"
    maternalId: "0"
    sex: "FEMALE"
    affectedStatus: "UNAFFECTED"
  - familyId: "family 1"
    individualId: "FATHER"
    paternalId: "0"
    maternalId: "0"
    sex: "MALE"
    affectedStatus: "UNAFFECTED"
>>>>>>> 2400ab5f

.. _rstaffectedstatus:

AffectedStatus
~~~~~~~~~~~~~~

This element is an enumeration to

.. csv-table::
   :header: Name, Description

   MISSING, It is unknown if the individual has the affected phenotype
   UNAFFECTED, The individual does not show the affected phenotype of the proband
   AFFECTED, The individual has the affected phenotype of the proband

In a PED file, affected persons are encoded with "2", and unaffecteds by "1"
(a "0" is used if no information is available). Instead, Phenopackets uses an enumeration as shown in the table.

In a PED file, the sex of individuals is encoded as a "1" for females, "2" for males, and "0" for unknown. Phenopackets
uses :ref:`rstsex` instead.

The message is made up of a list of ``Person`` elements (the Person element is defined within the Pedigree element).
Each Person element is equivalent to one row of a PED file.

The family ID and the individual IDs may be made up of letters and digits, and the combination of
family and individual ID should uniquely identify each person represented in the PED file. The
parents of a person in the pedigree are shown with the corresponding individual IDs. Individuals whose parents are not
represented in the PED file are known as founders; their parents are represented by a zero ("0") in the
columns for mother and father. Finally, the sex and the affected (disease) status of the person are shown.

.. _pedigree_identifiers:

If a ``Phenopacket`` is used to represent any of the individuals listed in the ``Pedigree``, then it is essential that
the ``individual_id`` used in the pedigree matches the ``id`` of the ``subject`` of the ``Phenopacket``. It is allowable
for the ``Pedigree`` to have individuals that do not have an associated ``Phenopacket``. This is useful, for instance,
if the ``Pedigree`` is being used to store the affected/not affected status of family members being examined by exome or genome
sequencing. In this case (i.e. where there are no associated phenopackets for the ``Pedigree.individual_id``), it is
expected that the ``individual_id`` elements match the sample identifiers of the exome/genome file.




<|MERGE_RESOLUTION|>--- conflicted
+++ resolved
@@ -28,15 +28,9 @@
      - Multiplicity
      - Description
    * - persons
-<<<<<<< HEAD
-     - :ref:`rstperson` (list)
-     - required
-     - List of family members in this pedigree
-=======
      - list of :ref:`rstperson`
      - 1..*
      - list of family members in this pedigree. REQUIRED.
->>>>>>> 2400ab5f
 
 
 The pedigree is simply a list of Person objects. These objects reflect the elements of a PED file.
@@ -59,73 +53,6 @@
      - Description
    * - family_id
      - string
-<<<<<<< HEAD
-     - required
-     - Application specific identifier
-   * - individual_id
-     - string
-     - required
-     - Application specific identifier
-   * - paternal_id
-     - string
-     - required
-     - Application specific identifier
-   * - maternal_id
-     - string
-     - required
-     - Application specific identifier
-   * - sex
-     - :ref:`rstsex`
-     - required
-     - See text
-   * - affected_status
-     - :ref:`rstaffectedstatus`
-     - required
-     - See text
-
-
-**Example**
-
-.. code-block:: json
-
- {
-    "persons": [
-        {
-            "familyId": "family 1",
-            "individualId": "kindred 1A",
-            "paternalId": "FATHER",
-            "maternalId": "MOTHER",
-            "sex": "MALE",
-            "affectedStatus": "AFFECTED"
-        },
-        {
-            "familyId": "family 1",
-            "individualId": "kindred 1B",
-            "paternalId": "FATHER",
-            "maternalId": "MOTHER",
-            "sex": "FEMALE",
-            "affectedStatus": "AFFECTED"
-        },
-        {
-            "familyId": "family 1",
-            "individual_id": "MOTHER",
-            "paternalId": "0",
-            "maternalId": "0",
-            "sex": "FEMALE",
-            "affectedStatus": "UNAFFECTED"
-        },
-        {
-            "familyId": "family 1",
-            "individualId": "FATHER",
-            "sex": "MALE",
-            "paternalId": "0",
-            "maternalId": "0",
-            "affectedStatus": "UNAFFECTED"
-        }
-    ]
- }
-
-=======
      - 1..1
      - application specific identifier. REQUIRED.
    * - individual_id
@@ -194,7 +121,6 @@
     maternalId: "0"
     sex: "MALE"
     affectedStatus: "UNAFFECTED"
->>>>>>> 2400ab5f
 
 .. _rstaffectedstatus:
 
