--- conflicted
+++ resolved
@@ -28,9 +28,4 @@
    building-blocks
    recommended-ontologies
    working
-<<<<<<< HEAD
-   version2
-
-=======
    examples
->>>>>>> 2400ab5f
