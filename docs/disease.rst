--- conflicted
+++ resolved
@@ -18,12 +18,6 @@
 .. csv-table::
    :header: Field, Type, Multiplicity, Description
 
-<<<<<<< HEAD
-   term, :ref:`rstontologyclass`, required, An ontology class that represents the disease
-   onset, :ref:`rstage` or :ref:`rstagerange` or :ref:`rstontologyclass`, optional, An element representing the age of onset of the disease
-   disease_stage, :ref:`rstontologyclass` (list), optional, List of terms representing the disease stage e.g. AJCC stage group
-   tnm_finding, :ref:`rstontologyclass` (list), optional, List of terms representing the tumor TNM score
-=======
    term, :ref:`rstontologyclass`, 1..1, An ontology class that represents the disease. REQUIRED.
    excluded, boolean, 0..1, Flag to indicate whether the disease was observed or not.
    onset, :ref:`rsttimeelement`, 0..1, an element representing the age of onset of the disease
@@ -32,7 +26,6 @@
    clinical_tnm_finding, :ref:`rstontologyclass` (List), 0..*, List of terms representing the tumor TNM score
    primary_site, :ref:`rstontologyclass`, 0..1, the primary site of disease
    laterality, :ref:`rstontologyclass`, 0..1, laterality (left or right) of the primary site of sites if applicable
->>>>>>> 2400ab5f
 
 
 
