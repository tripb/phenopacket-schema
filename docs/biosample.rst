--- conflicted
+++ resolved
@@ -25,18 +25,6 @@
      - Description
    * - id
      - string
-<<<<<<< HEAD
-     - required
-     - Arbitrary identifier
-   * - individual_id
-     - string
-     - recommended
-     - Arbitrary identifier
-   * - description
-     - string
-     - optional
-     - Arbitrary text
-=======
      - 1..1
      - Arbitrary identifier. REQUIRED.
    * - individual_id
@@ -51,7 +39,6 @@
      - string
      - 0..1
      - arbitrary text
->>>>>>> 2400ab5f
    * - sampled_tissue
      - :ref:`rstontologyclass`
      - 0..1
@@ -61,11 +48,6 @@
      - 0..1
      - type of material, e.g., RNA, DNA, Cultured cells
    * - phenotypic_features
-<<<<<<< HEAD
-     - :ref:`rstphenotypicfeature` (list)
-     - recommended
-     - List of phenotypic abnormalities of the sample
-=======
      - :ref:`rstphenotypicfeature` (List)
      - 0..*
      - List of phenotypic abnormalities of the sample. RECOMMENDED.
@@ -73,7 +55,6 @@
      - :ref:`rstmeasurement` (List)
      - 0..*
      - List of measurements of the sample
->>>>>>> 2400ab5f
    * - taxonomy
      - :ref:`rstontologyclass`
      - 0..1
@@ -91,17 +72,10 @@
      - 0..1
      - Indicates primary, metastatic, recurrent. RECOMMENDED.
    * - tumor_grade
-<<<<<<< HEAD
-     - :ref:`rstontologyclass` (list)
-     - recommended
-     - List of terms to indicate the grade of the tumor
-   * - diagnostic_markers
-=======
      - :ref:`rstontologyclass`
      - 0..1
      - Term representing the tumor grade
    * - pathological_stage
->>>>>>> 2400ab5f
      - :ref:`rstontologyclass`
      - 0..1
      - Pathological stage, if applicable. RECOMMENDED.
@@ -115,67 +89,6 @@
      - Clinically relevant biomarkers. RECOMMENDED.
    * - procedure
      - :ref:`rstprocedure`
-<<<<<<< HEAD
-     - required
-     - The procedure used to extract the biosample
-   * - hts_files
-     - :ref:`rstfile` (list)
-     - optional
-     - List of high-throughput sequencing files derived from the biosample
-   * - variants
-     - :ref:`rstvariant` (list)
-     - optional
-     - List of variants determined to be present in the biosample
-   * - is_control_sample
-     - boolean
-     - optional (default: false)
-     - Whether the sample is being used as a normal control
-
-
-
-**Example**
-
-.. code-block:: json
-
-  {
-    "id": "sample1",
-    "individualId": "patient1",
-    "description": "",
-    "sampledTissue": {
-      "id": "UBERON_0001256",
-      "label": "wall of urinary bladder"
-    },
-    "ageOfIndividualAtCollection": {
-      "age": "P52Y2M"
-    },
-    "histologicalDiagnosis": {
-      "id": "NCIT:C39853",
-      "label": "Infiltrating Urothelial Carcinoma"
-    },
-    "tumorProgression": {
-      "id": "NCIT:C84509",
-      "label": "Primary Malignant Neoplasm"
-    },
-    "procedure": {
-      "code": {
-        "id": "NCIT:C5189",
-        "label": "Radical Cystoprostatectomy"
-      }
-    },
-    "htsFiles": [{
-      "uri": "file://data/genomes/urothelial_ca_wgs.vcf.gz",
-      "description": "Urothelial carcinoma sample"
-      "htsFormat": "VCF",
-      "genomeAssembly": "GRCh38",
-      "individualToSampleIdentifiers": {
-        "patient1": "NA12345"
-      }
-    }],
-    "variants": [],
-    "isControlSample": false
-  }
-
-=======
      - 0..1
      - The procedure used to extract the biosample. RECOMMENDED.
    * - files
@@ -254,7 +167,6 @@
 
 Explanations
 ############
->>>>>>> 2400ab5f
 
 id
 ~~
