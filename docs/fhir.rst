.. _rstfhir:

#########################
FHIR Implementation Guide
#########################

Phenopacket on FHIR is a Fast Healthcare Interoperability Resources (FHIR) Implementation Guide (IG) based on the Phenopacket standard. It is meant to be conceptually equivalent but not directly interoperable. The guide is hosted at:

<<<<<<< HEAD
http://phenopackets.org/core-ig/
=======
http://phenopackets.org/core-ig/master/
>>>>>>> 2400ab5f

A list of the FHIR artifacts defined as part of this implementation guide can be found at http://phenopackets.org/core-ig/master/artifacts.html

Briefly, the implementation guide includes definitions for the properties by which a RESTFUL server can be queried (Search Parameters), the constraints on FHIR resources for systems (Resource Profiles) and on FHIR data types (Extension Definitions) conforming to this implementation guide, and the existent sets of codes (Value Sets) and new Code Systems used by systems that conform to the Phenopacket FHIR IG.

As well, with the help of the community, we are driving efforts to capture an analysis of the domain modeled in the Phenopacket schema, additional use cases and modeling requirements, how to address interoperability with the FHIR standard, and other relevant content. This Domain Analysis Document (DAD) is constantly evolving, and all members of the Phenopacket standard community are welcome to contribute. The DAD can be found at https://phenopackets-analysis.readthedocs.io/en/latest/<|MERGE_RESOLUTION|>--- conflicted
+++ resolved
@@ -6,11 +6,7 @@
 
 Phenopacket on FHIR is a Fast Healthcare Interoperability Resources (FHIR) Implementation Guide (IG) based on the Phenopacket standard. It is meant to be conceptually equivalent but not directly interoperable. The guide is hosted at:
 
-<<<<<<< HEAD
-http://phenopackets.org/core-ig/
-=======
 http://phenopackets.org/core-ig/master/
->>>>>>> 2400ab5f
 
 A list of the FHIR artifacts defined as part of this implementation guide can be found at http://phenopackets.org/core-ig/master/artifacts.html
 
