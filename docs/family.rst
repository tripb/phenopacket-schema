--- conflicted
+++ resolved
@@ -34,31 +34,14 @@
      - Description
    * - id
      - string
-<<<<<<< HEAD
-     - required
-     - Application-specific identifier
-=======
      - 1..1
      - application-specific identifier. REQUIRED.
->>>>>>> 2400ab5f
    * - proband
      - :ref:`rstphenopacket`
      - 1..1
      - The proband (index patient) in the family. REQUIRED.
    * - relatives
      - :ref:`rstphenopacket` (list)
-<<<<<<< HEAD
-     - optional
-     - List of Phenopackets for family members other than the proband
-   * - pedigree
-     - :ref:`rstpedigree`
-     - required
-     - Representation of the pedigree
-   * - hts_files
-     - :ref:`rstfile` (list)
-     - optional
-     - High-throughput sequencing files obtained from members of the family 
-=======
      - 0..*
      - list of Phenopackets for family members other than the proband
    * - pedigree
@@ -69,7 +52,6 @@
      - :ref:`rstfile` (list)
      - 0..*
      - list of files related to the whole family, e.g. multi-sample high-throughput sequencing files
->>>>>>> 2400ab5f
    * - meta_data
      - :ref:`rstmetadata`
      - 1..1
