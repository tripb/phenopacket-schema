--- conflicted
+++ resolved
@@ -4,13 +4,8 @@
 Phenopacket
 ###########
 
-<<<<<<< HEAD
-A Phenopacket is an anonymized phenotypic description of an individual or biosample with potential genes of interest
-and/or diagnoses. It can be used for multiple use cases. For instance, it can be used to describe the
-=======
 A Phenopacket is an anonymous phenotypic description of an individual or biosample with potential genetic findings
 and/or diagnoses of interest. It can be used for multiple use cases. For instance, it can be used to describe the
->>>>>>> 2400ab5f
 phenotypic findings observed in an individual with a disease that is being studied or for an individual in
 whom the diagnosis is being sought. The phenopacket can contain information about
 genetic findings that are causative of the disease, or alternatively it can contain a reference to a VCF file if
@@ -29,43 +24,13 @@
       - Definition
     * - id
       - string
-<<<<<<< HEAD
-      - required
-      - Arbitrary identifier
-=======
       - 1..1
       - arbitrary identifier. REQUIRED.
->>>>>>> 2400ab5f
     * - subject
       - :ref:`rstindividual`
       - 0..1
       - The proband. RECOMMENDED.
     * - phenotypic_features
-<<<<<<< HEAD
-      - :ref:`phenotypicfeature` (list)
-      - recommended
-      - Phenotypic features observed in the proband
-    * - biosamples
-      - :ref:`rstbiosample`
-      - optional
-      - Samples (e.g., biopsies), if any
-    * - genes
-      - :ref:`rstgene`
-      - optional
-      - Gene deemed to be relevant to the case (application specific)
-    * - variants
-      - :ref:`rstvariant` (list)
-      - optional
-      - Variants identified in the proband
-    * - diseases
-      - :ref:`rstdisease` (list)
-      - optional
-      - Disease(s) diagnosed in the proband
-    * - hts_files
-      - :ref:`rstfile` (list)
-      - optional
-      - High-throughput sequencing files (e.g. VCF)
-=======
       - List of :ref:`phenotypicfeature`
       - 0..*
       - Phenotypic features observed in the proband. RECOMMENDED.
@@ -93,7 +58,6 @@
       - List of :ref:`rstfile`
       - 0..*
       - list of files related to the subject, e.g. VCF or other high-throughput sequencing files
->>>>>>> 2400ab5f
     * - meta_data
       - :ref:`rstmetadata`
       - 1..1
